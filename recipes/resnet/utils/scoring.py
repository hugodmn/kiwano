--- conflicted
+++ resolved
@@ -17,11 +17,6 @@
     f = open(file_path, "r")
     for line in f:
         line = line.strip().split(" ")
-<<<<<<< HEAD
-        label = line[0]
-        enrollmentName = line[1]
-        testName = line[2]
-=======
         enrollmentName = line[0]
         testName = line[1]
         label = line[2]
@@ -31,7 +26,6 @@
         else:
             label = "0"
 
->>>>>>> e8a13948
         '''
         if file_path.split("/")[-1] == "voxceleb1_test_v2.txt" or file_path.split("/")[-1] == "list_test_hard2.txt" or file_path.split("/")[-1] == "list_test_all2.txt":
             enrollmentName = enrollmentName.replace("/", "_")[:-4]
